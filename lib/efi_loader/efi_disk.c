--- conflicted
+++ resolved
@@ -93,18 +93,10 @@
 	if (buffer_size & (blksz - 1))
 		return EFI_EXIT(EFI_DEVICE_ERROR);
 
-<<<<<<< HEAD
-	if (direction == EFI_DISK_READ) {
-		n = desc->block_read(desc, lba, blocks, buffer);
-	} else {
-		n = desc->block_write(desc, lba, blocks, buffer);
-	}
-=======
 	if (direction == EFI_DISK_READ)
 		n = blk_dread(desc, lba, blocks, buffer);
 	else
 		n = blk_dwrite(desc, lba, blocks, buffer);
->>>>>>> 3c27b6ad
 
 	/* We don't do interrupts, so check for timers cooperatively */
 	efi_timer_check();
